"""Add main docstring discription

"""

import os
import time
import math
import logging
import datetime

import numpy as np
import pandas as pd

import GPy, GPyOpt

from tensorflow.keras import metrics
from tensorflow.keras import backend as K
from tensorflow.keras.optimizers import Adam, SGD

from SMILESX import utils, augm, token, model, trainutils

def bayopt_run(smiles, prop, extra, train_val_idx, smiles_concat, tokens, max_length, check_smiles, augmentation, hyper_bounds, hyper_opt, dense_depth, bo_rounds, bo_epochs, bo_runs, strategy, model_type, output_n_nodes, scale_output, pretrained_model=None):
    '''Bayesian optimization of hyperparameters.

    Parameters
    ----------
    smiles: np.array
        Input SMILES.
    prop: np.array
        Input property values.
    extra: np.array
        Additional data input.
    train_val_idx: list
        List of indices for training and validation data for the current fold.
    tokens: list
        List of tokens contained within the dataset.
    max_length: int
        Maximum length of SMILES in training and validation data.
    check_smiles: bool
        Whether to check SMILES validity with RDKit.
    augmentation: bool
        Whether to perform data augmentation during bayesian optimization process.
    hyper_bounds: dict
        A dictionary of bounds {"param":[bounds]}, where parameter `"param"` can be
        embedding, LSTM, time-distributed dense layer units, batch size or learning
        rate, and `[bounds]` is a list of possible values to be tested during
        Bayesian optimization for a given parameter.
    hyper_opt: dict
        A dictionary of bounds {"param":val}, where parameter `"param"` can be
        embedding, LSTM, time-distributed dense layer units, batch size or learning
        rate, and `val` is default value for a given parameter.
    dense_depth: int
        Number of additional dense layers to be appended after attention layer.
    bo_rounds: int
        Number of rounds to be used during Bayesian optimization.
    bo_epochs: int
        Number of epochs required for training within the optimization frame.
    bo_runs: int
        Number of training repetitions with random train/val split.
    strategy:
        GPU memory growth strategy.
    model_type: str
        Type of the model to be used. Can be either 'regression', 'binary_classification', or 'multiclass_classification'.
    output_n_nodes: int
        Number of output nodes. (Default: 1 for regression and binary classification)
        It equals to n_class (number of possible classes per output label) for multiclass classification.
    scale_output: bool
        Whether to scale the output property values or not. For binary classification tasks, it is recommended not to scale 
        the categorical (e.g. 0, 1) output values. For regression tasks, this is preferable to guarantee quicker 
        training convergence.
    pretrained_model:
        Pretrained model in case of the transfer learning (`train_mode='finetune'`).
        (Default: None)
            
    Returns
    -------
    hyper_opt: dictdata_prop
        Dictionary with hyperparameters updated with optimized values
    '''
    # Get the logger for smooth logging
    logger = logging.getLogger()

    logging.info("*** Bayesian optimization ***")
    logging.info("")

    # Identify which parameters to optimize via Bayesian optimisation
    if not any(hyper_bounds.values()):
        logging.warning("ATTENTION! Bayesian optimisation is requested, but no bounds are given.")
        logging.info("")
        logging.warning("Specify at least one of the following:")
        logging.warning("      - embed_bounds")
        logging.warning("      - lstm_bounds")
        logging.warning("      - tdense_bounds")
        logging.warning("      - bs_bounds")
        logging.warning("      - lr_bounds")
        logging.info("")
        logging.warning("If no Bayesian optimisation is desired, set `bayopt_mode='off'`.")
        logging.info("")
        logging.warning("The SMILES-X execution is aborted.")
        raise utils.StopExecution

    bayopt_bounds = []
    logging.info('Bayesian optimisation is requested for:')
    for key in hyper_bounds.keys():
        if hyper_bounds[key] is not None:
            logging.info('      - {}'.format(key))
            # Setup GPyOpt bounds format
            bayopt_bounds.append({'name': key, 'type': 'discrete', 'domain': hyper_bounds[key]})
    logging.info('*Note: selected hyperparameters will be optimized simultaneously.')
    logging.info("")

    # The function to be optimized during Bayesian optimization
    # It is nested because GPyOpt optimizes all the passed parameters,
    # but we only need to optimize a part of architecture
    def bayopt_func(params):
        # Reverse for popping
        params = params.flatten().tolist()[::-1]
        logging.info('Model: {}'.format(params))

        # Setting up the requested parameters for the optimization
        if extra is not None:
            extra_dim = extra.shape[1]
        else:
            extra_dim = None

        hyper_bo = hyper_opt
        for key in hyper_bounds.keys():
            if hyper_bounds[key] is not None:
                hyper_bo[key] = params.pop()

        score_valids = []
        for irun in range(bo_runs):
            # Preparing the data for optimization
            # Random train/val splitting for every run to assure better generalizability of the optimized parameters
            x_train, x_valid, extra_train, extra_valid, y_train, y_valid = utils.rand_split(smiles_input=smiles,
                                                                                            prop_input=prop,
                                                                                            extra_input=extra,
                                                                                            err_input=None,
                                                                                            train_val_idx=train_val_idx,
                                                                                            test_idx=None,
                                                                                            bayopt=True)
            # Scale the outputs
            if scale_output:
                y_train_scaled, y_valid_scaled, y_test_scaled, scaler = utils.robust_scaler(train=y_train,
                                                                                            valid=y_valid,
                                                                                            test=None,
                                                                                            file_name=None,
                                                                                            ifold=None)
            else:
                y_train_scaled, y_valid_scaled, y_test_scaled, scaler = y_train, y_valid, None, None
            # Check/augment the data if requested
            train_augm = augm.augmentation(x_train,
                                       train_val_idx,
                                       extra_train,
                                       y_train_scaled,
                                       check_smiles,
                                       augmentation)

            valid_augm = augm.augmentation(x_valid,
                                       train_val_idx,
                                       extra_valid,
                                       y_valid_scaled,
                                       check_smiles,
                                       augmentation)
            
            x_train_enum, extra_train_enum, y_train_enum, y_train_clean, x_train_enum_card, _ = train_augm
            x_valid_enum, extra_valid_enum, y_valid_enum, y_valid_clean, x_valid_enum_card, _ = valid_augm
            
            # Concatenate multiple SMILES into one via 'j' joint
            if smiles_concat:
                x_train_enum = utils.smiles_concat(x_train_enum)
                x_valid_enum = utils.smiles_concat(x_valid_enum)
                
            x_train_enum_tokens = token.get_tokens(x_train_enum)
            x_valid_enum_tokens = token.get_tokens(x_valid_enum)
            x_train_enum_tokens_tointvec = token.int_vec_encode(tokenized_smiles_list=x_train_enum_tokens,
                                                                max_length=max_length + 1,
                                                                vocab=tokens)
            x_valid_enum_tokens_tointvec = token.int_vec_encode(tokenized_smiles_list=x_valid_enum_tokens,
                                                                max_length=max_length + 1,
                                                                vocab=tokens)

            K.clear_session()
            #TODO(Guillaume): Check pretraining case
            if pretrained_model is not None:
                # Load the pretrained model
                model_train = pretrained_model.model_dic['Fold_{}'.format(ifold)][run]
                # Freeze encoding layers
                #TODO(Guillaume): Check if this is the best way to freeze the layers as layers' name may differ
                for layer in model_train.layers:
                    if layer.name in ['embedding', 'bidirectional', 'time_distributed']:
                        layer.trainable = False

                logging.info("Retrieved model summary:")
                model_train.summary(print_fn=logging.info)
                logging.info("\n")
            else:
                with strategy.scope():
                    model_opt = model.LSTMAttModel.create(input_tokens=max_length + 1,
                                                          extra_dim=extra_dim,
                                                          vocab_size=len(tokens),
                                                          embed_units=hyper_bo['Embedding'],
                                                          lstm_units=hyper_bo['LSTM'],
                                                          tdense_units=hyper_bo['TD dense'],
                                                          dense_depth=dense_depth, 
                                                          model_type=model_type, 
                                                          output_n_nodes=output_n_nodes)
            
            if model_type == 'regression':
                model_loss = 'mse'
                model_metrics = [metrics.mae, metrics.mse]
                hist_val_name = 'val_mean_squared_error'
            elif model_type == 'binary_classification':
                model_loss = 'binary_crossentropy'
                model_metrics = ['accuracy']
                hist_val_name = 'val_loss'
            elif model_type == 'multiclass_classification':
                model_loss = 'sparse_categorical_crossentropy'
                model_metrics = ['accuracy']
                hist_val_name = 'val_loss'
            
            with strategy.scope():
                batch_size = int(hyper_bo['Batch size']) * strategy.num_replicas_in_sync
                batch_size_val = min(len(x_train_enum_tokens_tointvec), batch_size)
                custom_adam = Adam(lr=math.pow(10,-float(hyper_bo['Learning rate'])))
                model_opt.compile(loss=model_loss, optimizer=custom_adam, metrics=model_metrics)

                history = model_opt.fit_generator(generator=\
                                                  trainutils.DataSequence(x_train_enum_tokens_tointvec,
                                                                          extra_train_enum,
                                                                          y_train_enum,
                                                                          batch_size),
                                                  validation_data=\
                                                  trainutils.DataSequence(x_valid_enum_tokens_tointvec,
                                                                          extra_valid_enum,
                                                                          y_valid_enum,
                                                                          batch_size_val),
                                                  epochs=bo_epochs,
                                                  shuffle=True,
                                                  initial_epoch=0,
                                                  verbose=0)

            # Skip the first half of epochs during evaluation
            # Ignore the noisy burn-in period of training
            best_epoch = np.argmin(history.history['val_loss'][int(bo_epochs//2):])
<<<<<<< HEAD
            score_valid = history.history[hist_val_name][int(bo_epochs//2)+best_epoch]
=======
            score_valid = history.history[hist_val_name][best_epoch + int(bo_epochs//2)]
>>>>>>> f4f96a02

            if math.isnan(score_valid): # treat diverging architectures (rare event)
                score_valid = math.inf
            score_valids.append(score_valid)

        logging.info('Average best validation score: {0:0.4f}'.format(np.mean(score_valids)))

        # Return the mean of the validation scores
        score_valids_mean = np.mean(score_valids)

        return score_valids_mean

    start_bo = time.time()

    logging.info("~~~~~")
    logging.info("Random initialization:")
    Bayes_opt = GPyOpt.methods.BayesianOptimization(f=bayopt_func,
                                                    domain=bayopt_bounds,
                                                    acquisition_type='EI',
                                                    acquisition_jitter=0.1,
                                                    initial_design_numdata=bo_rounds,
                                                    exact_feval=True,
                                                    normalize_Y=False,
                                                    num_cores=1)
    logging.info("~~~~~")
    logging.info("Optimization:")
    Bayes_opt.run_optimization(max_iter=bo_rounds)
    opt_params = Bayes_opt.x_opt.tolist()[::-1] # reverse the list for popping from head later
    for key in hyper_bounds.keys():
        if hyper_bounds[key] is not None:
            hyper_opt[key] = opt_params.pop()

    end_bo = time.time()
    elapsed_bo = end_bo - start_bo

    logging.info("")
    logging.info("*** Bayesian hyperparameters optimization is completed ***")
    logging.info("")
    logging.info("Bayesian optimisation duration: {}".format(str(datetime.timedelta(seconds=elapsed_bo))))
    logging.info("")

    return hyper_opt
##<|MERGE_RESOLUTION|>--- conflicted
+++ resolved
@@ -243,11 +243,7 @@
             # Skip the first half of epochs during evaluation
             # Ignore the noisy burn-in period of training
             best_epoch = np.argmin(history.history['val_loss'][int(bo_epochs//2):])
-<<<<<<< HEAD
-            score_valid = history.history[hist_val_name][int(bo_epochs//2)+best_epoch]
-=======
             score_valid = history.history[hist_val_name][best_epoch + int(bo_epochs//2)]
->>>>>>> f4f96a02
 
             if math.isnan(score_valid): # treat diverging architectures (rare event)
                 score_valid = math.inf
