--- conflicted
+++ resolved
@@ -223,13 +223,6 @@
         
         print("Full vocabulary: {}\nOf size: {}\n".format(tokens, vocab_size))
         
-<<<<<<< HEAD
-=======
-        # Save the vocabulary for re-use
-        token.save_vocab(tokens, save_dir+data_name+'_tokens_set_fold_'+str(ifold)+'.txt')
-        # Tokens as a list
-        tokens = token.get_vocab(save_dir+data_name+'_tokens_set_fold_'+str(ifold)+'.txt')
->>>>>>> 57a562cd
         # Add 'pad', 'unk' tokens to the existing list
         tokens, vocab_size = token.add_extra_tokens(tokens, vocab_size)
         
