--- conflicted
+++ resolved
@@ -546,12 +546,8 @@
         kf_splits = kf.split(X=data_smiles, groups=groups)
         model_loss = 'mse'
         model_metrics = [metrics.mae, metrics.mse]
-<<<<<<< HEAD
     else:
-=======
-    elif model_type == 'classification':
         scale_output = False
->>>>>>> c0c0cbb8
         kf = StratifiedKFold(n_splits=k_fold_number, shuffle=True, random_state=42)
         kf.get_n_splits(X=data_smiles, y=data_prop)
         kf_splits = kf.split(X=data_smiles, y=data_prop)
